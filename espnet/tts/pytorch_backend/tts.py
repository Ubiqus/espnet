--- conflicted
+++ resolved
@@ -355,17 +355,10 @@
         )
     elif args.opt == "noam":
         from espnet.nets.pytorch_backend.transformer.optimizer import get_std_opt
-<<<<<<< HEAD
         optimizer = get_std_opt(model, args.adim, args.transformer_warmup_steps, args.transformer_lr)
     elif args.opt == 'lamb':
         from pytorch_lamb import Lamb, log_lamb_rs
         optimizer = Lamb(model.parameters(), lr=args.lr, weight_decay=.01, betas=(.9, .999))
-=======
-
-        optimizer = get_std_opt(
-            model_params, args.adim, args.transformer_warmup_steps, args.transformer_lr
-        )
->>>>>>> a5d40864
     else:
         raise NotImplementedError("unknown optimizer: " + args.opt)
 
