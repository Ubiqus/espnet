# coding: utf-8

# Copyright 2018 Hiroshi Seki
#  Apache 2.0  (http://www.apache.org/licenses/LICENSE-2.0)

import espnet.lm.pytorch_backend.lm as lm_pytorch

import espnet.lm.chainer_backend.lm as lm_chainer

import argparse
import importlib
import numpy

import pytest


def make_arg(**kwargs):
    defaults = dict(
        elayers=4,
        subsample="1_2_2_1_1",
        etype="blstmp",
        eunits=100,
        eprojs=100,
        dtype="lstm",
        dlayers=1,
        dunits=300,
        atype="location",
        aconv_chans=10,
        aconv_filts=100,
        mtlalpha=0.5,
        lsm_type="",
        lsm_weight=0.0,
        sampling_probability=0.0,
        adim=320,
        dropout_rate=0.0,
        dropout_rate_decoder=0.0,
        nbest=5,
        beam_size=3,
        penalty=0.5,
        maxlenratio=1.0,
        minlenratio=0.0,
        ctc_weight=0.2,
        verbose=2,
        char_list=["a", "i", "u", "e", "o"],
        outdir=None,
        ctc_type="warpctc",
<<<<<<< HEAD
        use_frontend=False
=======
        sym_space="<space>",
        sym_blank="<blank>"
>>>>>>> ef1f35c2
    )
    defaults.update(kwargs)
    return argparse.Namespace(**defaults)


def init_torch_weight_const(m, val):
    for p in m.parameters():
        p.data.fill_(val)


def init_chainer_weight_const(m, val):
    for p in m.params():
        p.data[:] = val


@pytest.mark.parametrize(("etype", "dtype", "m_str", "text_idx1"), [
    ("blstmp", "lstm", "espnet.nets.chainer_backend.e2e_asr", 0),
    ("blstmp", "lstm", "espnet.nets.pytorch_backend.e2e_asr", 1),
    ("vggblstmp", "lstm", "espnet.nets.chainer_backend.e2e_asr", 2),
    ("vggblstmp", "lstm", "espnet.nets.pytorch_backend.e2e_asr", 3),
    ("bgrup", "gru", "espnet.nets.chainer_backend.e2e_asr", 4),
    ("bgrup", "gru", "espnet.nets.pytorch_backend.e2e_asr", 5),
    ("vggbgrup", "gru", "espnet.nets.chainer_backend.e2e_asr", 6),
    ("vggbgrup", "gru", "espnet.nets.pytorch_backend.e2e_asr", 7),
])
def test_recognition_results(etype, dtype, m_str, text_idx1):
    const = 1e-4
    numpy.random.seed(1)
    seq_true_texts = ([["o", "iuiuiuiuiuiuiuiuo", "aiaiaiaiaiaiaiaio"],
                       ["o", "uiuiuiuiuiuiuiuio", "aiaiaiaiaiaiaiaio"],
                       ["o", "iuiuiuiuiuiuiuiuo", "aiaiaiaiaiaiaiaio"],
                       ["o", "uiuiuiuiuiuiuiuio", "aiaiaiaiaiaiaiaio"],
                       ["o", "iuiuiuiuiuiuiuiuo", "aiaiaiaiaiaiaiaio"],
                       ["o", "uiuiuiuiuiuiuiuio", "aiaiaiaiaiaiaiaio"],
                       ["o", "iuiuiuiuiuiuiuiuo", "aiaiaiaiaiaiaiaio"],
                       ["o", "uiuiuiuiuiuiuiuio", "aiaiaiaiaiaiaiaio"]])

    # ctc_weight: 0.0 (attention), 0.5 (hybrid CTC/attention), 1.0 (CTC)
    for text_idx2, ctc_weight in enumerate([0.0, 0.5, 1.0]):
        seq_true_text = seq_true_texts[text_idx1][text_idx2]

        args = make_arg(etype=etype, ctc_weight=ctc_weight)
        m = importlib.import_module(m_str)
        model = m.E2E(40, 5, args)

        if "pytorch" in m_str:
            init_torch_weight_const(model, const)
        else:
            init_chainer_weight_const(model, const)

        data = [
            ("aaa", dict(feat=numpy.random.randn(100, 40).astype(
                numpy.float32), token=seq_true_text))
        ]

        in_data = data[0][1]["feat"]
        nbest_hyps = model.recognize(in_data, args, args.char_list)
        y_hat = nbest_hyps[0]['yseq'][1:]
        seq_hat = [args.char_list[int(idx)] for idx in y_hat]
        seq_hat_text = "".join(seq_hat).replace('<space>', ' ')
        seq_true_text = data[0][1]["token"]

        assert seq_hat_text == seq_true_text


@pytest.mark.parametrize(("etype", "dtype", "m_str", "text_idx1"), [
    ("blstmp", "lstm", "espnet.nets.chainer_backend.e2e_asr", 0),
    ("blstmp", "lstm", "espnet.nets.pytorch_backend.e2e_asr", 1),
    ("vggblstmp", "lstm", "espnet.nets.chainer_backend.e2e_asr", 2),
    ("vggblstmp", "lstm", "espnet.nets.pytorch_backend.e2e_asr", 3),
    ("bgrup", "gru", "espnet.nets.chainer_backend.e2e_asr", 4),
    ("bgrup", "gru", "espnet.nets.pytorch_backend.e2e_asr", 5),
    ("vggbgrup", "gru", "espnet.nets.chainer_backend.e2e_asr", 6),
    ("vggbgrup", "gru", "espnet.nets.pytorch_backend.e2e_asr", 7),
])
def test_recognition_results_with_lm(etype, dtype, m_str, text_idx1):
    const = 1e-4
    numpy.random.seed(1)
    seq_true_texts = [["o", "iuiuiuiuiuiuiuiuo", "aiaiaiaiaiaiaiaio"],
                      ["o", "uiuiuiuiuiuiuiuio", "aiaiaiaiaiaiaiaio"],
                      ["o", "iuiuiuiuiuiuiuiuo", "aiaiaiaiaiaiaiaio"],
                      ["o", "uiuiuiuiuiuiuiuio", "aiaiaiaiaiaiaiaio"],
                      ["o", "iuiuiuiuiuiuiuiuo", "aiaiaiaiaiaiaiaio"],
                      ["o", "uiuiuiuiuiuiuiuio", "aiaiaiaiaiaiaiaio"],
                      ["o", "iuiuiuiuiuiuiuiuo", "aiaiaiaiaiaiaiaio"],
                      ["o", "uiuiuiuiuiuiuiuio", "aiaiaiaiaiaiaiaio"]]

    # ctc_weight: 0.0 (attention), 0.5 (hybrid CTC/attention), 1.0 (CTC)
    for text_idx2, ctc_weight in enumerate([0.0, 0.5, 1.0]):
        seq_true_text = seq_true_texts[text_idx1][text_idx2]

        args = make_arg(etype=etype, rnnlm="dummy", ctc_weight=ctc_weight,
                        lm_weight=0.3)
        m = importlib.import_module(m_str)
        model = m.E2E(40, 5, args)

        if "pytorch" in m_str:
            rnnlm = lm_pytorch.ClassifierWithState(
                lm_pytorch.RNNLM(len(args.char_list), 2, 10))
            init_torch_weight_const(model, const)
            init_torch_weight_const(rnnlm, const)
        else:
            rnnlm = lm_chainer.ClassifierWithState(
                lm_chainer.RNNLM(len(args.char_list), 2, 10))
            init_chainer_weight_const(model, const)
            init_chainer_weight_const(rnnlm, const)

        data = [
            ("aaa", dict(feat=numpy.random.randn(100, 40).astype(
                numpy.float32), token=seq_true_text))
        ]

        in_data = data[0][1]["feat"]
        nbest_hyps = model.recognize(in_data, args, args.char_list, rnnlm)
        y_hat = nbest_hyps[0]['yseq'][1:]
        seq_hat = [args.char_list[int(idx)] for idx in y_hat]
        seq_hat_text = "".join(seq_hat).replace('<space>', ' ')
        seq_true_text = data[0][1]["token"]

        assert seq_hat_text == seq_true_text


@pytest.mark.parametrize(("etype", "dtype", "m_str"), [
    ("blstmp", "lstm", "espnet.nets.chainer_backend.e2e_asr"),
    ("blstmp", "lstm", "espnet.nets.pytorch_backend.e2e_asr"),
    ("vggblstmp", "lstm", "espnet.nets.chainer_backend.e2e_asr"),
    ("vggblstmp", "lstm", "espnet.nets.pytorch_backend.e2e_asr"),
    ("bgrup", "gru", "espnet.nets.chainer_backend.e2e_asr"),
    ("bgrup", "gru", "espnet.nets.pytorch_backend.e2e_asr"),
    ("vggbgrup", "gru", "espnet.nets.chainer_backend.e2e_asr"),
    ("vggbgrup", "gru", "espnet.nets.pytorch_backend.e2e_asr"),
])
def test_batch_beam_search(etype, dtype, m_str):
    const = 1e-4
    numpy.random.seed(1)

    # ctc_weight: 0.0 (attention), 0.5 (hybrid CTC/attention), 1.0 (CTC)
    for ctc_weight in [0.0]:
        args = make_arg(etype=etype, rnnlm="dummy", ctc_weight=ctc_weight,
                        lm_weight=0.3)
        m = importlib.import_module(m_str)
        model = m.E2E(40, 5, args)

        if "pytorch" in m_str:
            rnnlm = lm_pytorch.ClassifierWithState(
                lm_pytorch.RNNLM(len(args.char_list), 2, 10))
            init_torch_weight_const(model, const)
            init_torch_weight_const(rnnlm, const)
        else:
            # chainer module
            continue

        data = [("aaa", dict(feat=numpy.random.randn(100, 40).astype(numpy.float32)))]
        in_data = data[0][1]["feat"]

        for lm_weight in [0.0, 0.3]:
            if lm_weight == 0.0:
                s_nbest_hyps = model.recognize(in_data, args, args.char_list)
                b_nbest_hyps = model.recognize_batch([in_data], args, args.char_list)
            else:
                s_nbest_hyps = model.recognize(in_data, args, args.char_list, rnnlm)
                b_nbest_hyps = model.recognize_batch([in_data], args, args.char_list, rnnlm)

            assert s_nbest_hyps[0]['yseq'] == b_nbest_hyps[0][0]['yseq']<|MERGE_RESOLUTION|>--- conflicted
+++ resolved
@@ -44,12 +44,9 @@
         char_list=["a", "i", "u", "e", "o"],
         outdir=None,
         ctc_type="warpctc",
-<<<<<<< HEAD
+        sym_space="<space>",
+        sym_blank="<blank>",
         use_frontend=False
-=======
-        sym_space="<space>",
-        sym_blank="<blank>"
->>>>>>> ef1f35c2
     )
     defaults.update(kwargs)
     return argparse.Namespace(**defaults)
