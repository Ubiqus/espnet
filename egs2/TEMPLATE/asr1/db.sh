if [[ "$(hostname -d)" == clsp.jhu.edu ]]; then
    AISHELL=
    WSJ0=
    WSJ1=
    WSJCAM0=
    REVERB=
    CHIME3=
    CHIME4=
    CSJDATATOP=/export/corpora5/CSJ/USB
    CSJVER=usb  ## Set your CSJ format (dvd or usb).
                ## Usage    :
                ## Case DVD : We assume CSJ DVDs are copied in this directory with the names dvd1, dvd2,...,dvd17.
                ##            Neccesary directory is dvd3 - dvd17.
                ##            e.g. $ ls $CSJDATATOP(DVD) => 00README.txt dvd1 dvd2 ... dvd17
                ##
                ## Case USB : Neccesary directory is MORPH/SDB and WAV
                ##            e.g. $ ls $CSJDATATOP(USB) => 00README.txt DOC MORPH ... WAV fileList.csv
                ## Case merl :MERL setup. Neccesary directory is WAV and sdb
    HKUST1=
    HKUST2=
    LIBRISPEECH=
<<<<<<< HEAD
    JSUT=
=======
    TIMIT=
>>>>>>> 8360ed1a
    VOXFORGE=
    VIVOS=
    YESNO=

else
    AISHELL=
    WSJ0=
    WSJ1=
    WSJCAM0=
    REVERB=
    CHIME3=
    CHIME4=
    CSJDATATOP=
    CSJVER=dvd  ## Set your CSJ format (dvd or usb).
                ## Usage    :
                ## Case DVD : We assume CSJ DVDs are copied in this directory with the names dvd1, dvd2,...,dvd17.
                ##            Neccesary directory is dvd3 - dvd17.
                ##            e.g. $ ls $CSJDATATOP(DVD) => 00README.txt dvd1 dvd2 ... dvd17
                ##
                ## Case USB : Neccesary directory is MORPH/SDB and WAV
                ##            e.g. $ ls $CSJDATATOP(USB) => 00README.txt DOC MORPH ... WAV fileList.csv
                ## Case merl :MERL setup. Neccesary directory is WAV and sdb
    HKUST1=
    HKUST2=
    LIBRISPEECH=
<<<<<<< HEAD
    JSUT=downloads
=======
    TIMIT=
>>>>>>> 8360ed1a
    VOXFORGE=downloads
    VIVOS=downloads
    YESNO=downloads

fi<|MERGE_RESOLUTION|>--- conflicted
+++ resolved
@@ -19,11 +19,8 @@
     HKUST1=
     HKUST2=
     LIBRISPEECH=
-<<<<<<< HEAD
     JSUT=
-=======
     TIMIT=
->>>>>>> 8360ed1a
     VOXFORGE=
     VIVOS=
     YESNO=
@@ -49,11 +46,8 @@
     HKUST1=
     HKUST2=
     LIBRISPEECH=
-<<<<<<< HEAD
     JSUT=downloads
-=======
     TIMIT=
->>>>>>> 8360ed1a
     VOXFORGE=downloads
     VIVOS=downloads
     YESNO=downloads
